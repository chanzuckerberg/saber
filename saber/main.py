--- conflicted
+++ resolved
@@ -3,13 +3,8 @@
 from saber.entry_points.run_low_pass_filter import cli as filter3d
 from saber.analysis.analysis_cli import methods as analysis
 from saber.entry_points.run_analysis import cli as save
-<<<<<<< HEAD
-from saber.pretrained_weights import cli as download
-from saber.utils.importers import cli as importers
-from saber.gui.web.main import main as web
-=======
+from saber.gui.web import main as web
 from saber import cli_context
->>>>>>> 9af571c6
 import click
 try:
     from saber.gui.base.zarr_gui import gui
